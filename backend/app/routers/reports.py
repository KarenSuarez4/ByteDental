<<<<<<< HEAD
"""
Router de reportes para ByteDental
"""
from fastapi import APIRouter, Depends, HTTPException, status, Query
from fastapi.responses import StreamingResponse
from sqlalchemy.orm import Session
from typing import Optional
from datetime import datetime
import logging

from ..database import get_db
from ..services.report_service import ReportService
from ..schemas.report_shema import ConsolidatedActivitiesResponse, ConsolidatedActivityItem, ReportErrorResponse
from ..middleware.auth_middleware import get_current_admin_user
from ..models.user_models import User

logger = logging.getLogger(__name__)

router = APIRouter(
    prefix="/reports",
    tags=["Reportes"]
)

@router.get(
    "/consolidated-activities",
    summary="Obtener consolidado de actividades odontológicas",
    description="Genera un reporte de los tratamientos realizados en un rango de fechas. Solo accesible por administradores.",
    responses={
        200: {
            "description": "Reporte generado exitosamente (JSON o PDF)",
            "content": {
                "application/json": {
                    "example": {
                        "success": True,
                        "message": "Reporte generado exitosamente",
                        "data": [],
                        "total": 0,
                        "period": {
                            "startDate": "2025-10-01",
                            "endDate": "2025-10-31"
                        }
                    }
                },
                "application/pdf": {
                    "schema": {
                        "type": "string",
                        "format": "binary"
                    }
                }
            }
        },
        400: {"description": "Parámetros inválidos"},
        401: {"description": "No autenticado"},
        403: {"description": "No autorizado (no es administrador)"}
    }
)
async def get_consolidated_activities(
    startDate: str = Query(..., description="Fecha de inicio (formato YYYY-MM-DD)", pattern=r'^\d{4}-\d{2}-\d{2}$'),
    endDate: str = Query(..., description="Fecha de fin (formato YYYY-MM-DD)", pattern=r'^\d{4}-\d{2}-\d{2}$'),
    format: str = Query("pdf", description="Formato del reporte (pdf)", pattern=r'^(pdf)$'),
    db: Session = Depends(get_db),
    current_user: User = Depends(get_current_admin_user)
):
    """
    Obtiene el consolidado de actividades odontológicas en un rango de fechas.
    
    **Parámetros:**
    - **startDate**: Fecha de inicio en formato YYYY-MM-DD
    - **endDate**: Fecha de fin en formato YYYY-MM-DD
    - **format**: Formato del reporte. Actualmente solo soporta "pdf"
    
    **Autenticación:**
    - Solo usuarios con rol Administrator pueden acceder a este endpoint
    
    **Respuesta:**
    - Si format="pdf": Retorna un archivo PDF descargable
    - Si format="json": Retorna los datos en formato JSON (próximamente)
    """
    try:
        # Validar que las fechas no estén vacías (ya validado por Query required)
        if not startDate or not endDate:
            raise HTTPException(
                status_code=status.HTTP_400_BAD_REQUEST,
                detail="Debe especificar el rango de fechas"
            )
        
        # Validar formato de fechas
        try:
            start_date_obj = datetime.strptime(startDate, "%Y-%m-%d")
            end_date_obj = datetime.strptime(endDate, "%Y-%m-%d")
        except ValueError:
            raise HTTPException(
                status_code=status.HTTP_400_BAD_REQUEST,
                detail="Formato de fecha inválido. Use YYYY-MM-DD"
            )
        
        # Validar que la fecha de inicio no sea posterior a la fecha de fin
        if start_date_obj > end_date_obj:
            raise HTTPException(
                status_code=status.HTTP_400_BAD_REQUEST,
                detail="La fecha de inicio no puede ser posterior a la fecha de fin"
            )
        
        # Validar formato del reporte
        if format not in ["pdf"]:
            raise HTTPException(
                status_code=status.HTTP_400_BAD_REQUEST,
                detail="Formato inválido. Solo se acepta 'pdf'"
            )
        
        # Obtener datos del reporte
        logger.info(f"Usuario {current_user.email} solicitó reporte consolidado del {startDate} al {endDate}")
        data = ReportService.get_consolidated_activities(db, startDate, endDate)
        
        # Si no hay datos, retornar respuesta vacía
        if not data:
            logger.info(f"No se encontraron registros para el periodo {startDate} - {endDate}")
            return {
                "success": True,
                "message": "No se encontraron registros en el periodo especificado",
                "data": [],
                "total": 0,
                "period": {
                    "startDate": startDate,
                    "endDate": endDate
                }
            }
        
        # Generar PDF
        if format == "pdf":
            pdf_buffer = ReportService.generate_consolidated_activities_pdf(data, startDate, endDate)
            
            # Nombre del archivo con la fecha de generación
            generation_date = datetime.now().strftime("%Y%m%d")
            filename = f"consolidado_actividades_{generation_date}.pdf"
            
            logger.info(f"PDF generado exitosamente: {filename}")
            
            # Retornar el PDF como respuesta
            return StreamingResponse(
                pdf_buffer,
                media_type="application/pdf",
                headers={
                    "Content-Disposition": f"attachment; filename={filename}"
                }
            )
        
    except HTTPException:
        raise
    except Exception as e:
        logger.error(f"Error al generar reporte consolidado: {str(e)}")
        raise HTTPException(
            status_code=status.HTTP_500_INTERNAL_SERVER_ERROR,
            detail=f"Error al generar el reporte: {str(e)}"
        )
=======
# app/routers/reports.py
from fastapi import APIRouter, Depends, Request, Response, HTTPException, status
from sqlalchemy.orm import Session
from datetime import datetime
from app.database import get_db
from app.schemas.report_schema import ActivityReportFilters, MonthlyReportFilters
from app.services.report_service import ReportService
from app.utils.pdf_generator import generate_activity_pdf, generate_monthly_pdf
from app.middleware.auth_middleware import get_current_admin_user as require_admin
from app.models.user_models import User

router = APIRouter(
    prefix="/reports",
    tags=["reports"],
    dependencies=[Depends(require_admin)]
)

@router.post("/activities")
def get_activities_report(
    filters: ActivityReportFilters,
    response: Response,
    format: str = "json",
    db: Session = Depends(get_db),
    current_admin: User = Depends(require_admin)
):
    admin_full_name = f"{current_admin.first_name} {current_admin.last_name}"
    """Generates activity report (JSON or PDF)."""
    service = ReportService(db)
    report_data = service.generate_activity_report(
        filters.start_date,
        filters.end_date,
        generated_by=admin_full_name
    )    

    # PDF output
    if format.lower() == "pdf":
        pdf_bytes = generate_activity_pdf(report_data)
        response.headers["Content-Disposition"] = "attachment; filename=actividades.pdf"
        return Response(content=pdf_bytes, media_type="application/pdf")

    # JSON output
    return report_data



@router.post("/monthly")
async def get_monthly_report(
    request: Request,
    filters: MonthlyReportFilters,
    response: Response,
    format: str = "json",
    db: Session = Depends(get_db),
    current_admin: User = Depends(require_admin)
):
    """
    Generates monthly report in JSON or PDF format.
    Only accessible by admin users.
    """
    service = ReportService(db)
    
    # Use the current_admin parameter that was injected by the dependency
    admin_full_name = f"{current_admin.first_name} {current_admin.last_name}"
    
    report_data = service.generate_monthly_report(
        filters.report_date or datetime.now(),
        generated_by=admin_full_name
    )

    if format.lower() == "pdf":
        pdf_bytes = generate_monthly_pdf(report_data)
        response.headers["Content-Disposition"] = "attachment; filename=reporte_mensual.pdf"
        return Response(content=pdf_bytes, media_type="application/pdf")

    return report_data
>>>>>>> c072e682
<|MERGE_RESOLUTION|>--- conflicted
+++ resolved
@@ -1,232 +1,342 @@
-<<<<<<< HEAD
-"""
-Router de reportes para ByteDental
-"""
-from fastapi import APIRouter, Depends, HTTPException, status, Query
-from fastapi.responses import StreamingResponse
-from sqlalchemy.orm import Session
-from typing import Optional
-from datetime import datetime
-import logging
-
-from ..database import get_db
-from ..services.report_service import ReportService
-from ..schemas.report_shema import ConsolidatedActivitiesResponse, ConsolidatedActivityItem, ReportErrorResponse
-from ..middleware.auth_middleware import get_current_admin_user
-from ..models.user_models import User
-
-logger = logging.getLogger(__name__)
-
-router = APIRouter(
-    prefix="/reports",
-    tags=["Reportes"]
-)
-
-@router.get(
-    "/consolidated-activities",
-    summary="Obtener consolidado de actividades odontológicas",
-    description="Genera un reporte de los tratamientos realizados en un rango de fechas. Solo accesible por administradores.",
-    responses={
-        200: {
-            "description": "Reporte generado exitosamente (JSON o PDF)",
-            "content": {
-                "application/json": {
-                    "example": {
-                        "success": True,
-                        "message": "Reporte generado exitosamente",
-                        "data": [],
-                        "total": 0,
-                        "period": {
-                            "startDate": "2025-10-01",
-                            "endDate": "2025-10-31"
-                        }
-                    }
-                },
-                "application/pdf": {
-                    "schema": {
-                        "type": "string",
-                        "format": "binary"
-                    }
-                }
-            }
-        },
-        400: {"description": "Parámetros inválidos"},
-        401: {"description": "No autenticado"},
-        403: {"description": "No autorizado (no es administrador)"}
-    }
-)
-async def get_consolidated_activities(
-    startDate: str = Query(..., description="Fecha de inicio (formato YYYY-MM-DD)", pattern=r'^\d{4}-\d{2}-\d{2}$'),
-    endDate: str = Query(..., description="Fecha de fin (formato YYYY-MM-DD)", pattern=r'^\d{4}-\d{2}-\d{2}$'),
-    format: str = Query("pdf", description="Formato del reporte (pdf)", pattern=r'^(pdf)$'),
-    db: Session = Depends(get_db),
-    current_user: User = Depends(get_current_admin_user)
-):
-    """
-    Obtiene el consolidado de actividades odontológicas en un rango de fechas.
-    
-    **Parámetros:**
-    - **startDate**: Fecha de inicio en formato YYYY-MM-DD
-    - **endDate**: Fecha de fin en formato YYYY-MM-DD
-    - **format**: Formato del reporte. Actualmente solo soporta "pdf"
-    
-    **Autenticación:**
-    - Solo usuarios con rol Administrator pueden acceder a este endpoint
-    
-    **Respuesta:**
-    - Si format="pdf": Retorna un archivo PDF descargable
-    - Si format="json": Retorna los datos en formato JSON (próximamente)
-    """
-    try:
-        # Validar que las fechas no estén vacías (ya validado por Query required)
-        if not startDate or not endDate:
-            raise HTTPException(
-                status_code=status.HTTP_400_BAD_REQUEST,
-                detail="Debe especificar el rango de fechas"
-            )
-        
-        # Validar formato de fechas
-        try:
-            start_date_obj = datetime.strptime(startDate, "%Y-%m-%d")
-            end_date_obj = datetime.strptime(endDate, "%Y-%m-%d")
-        except ValueError:
-            raise HTTPException(
-                status_code=status.HTTP_400_BAD_REQUEST,
-                detail="Formato de fecha inválido. Use YYYY-MM-DD"
-            )
-        
-        # Validar que la fecha de inicio no sea posterior a la fecha de fin
-        if start_date_obj > end_date_obj:
-            raise HTTPException(
-                status_code=status.HTTP_400_BAD_REQUEST,
-                detail="La fecha de inicio no puede ser posterior a la fecha de fin"
-            )
-        
-        # Validar formato del reporte
-        if format not in ["pdf"]:
-            raise HTTPException(
-                status_code=status.HTTP_400_BAD_REQUEST,
-                detail="Formato inválido. Solo se acepta 'pdf'"
-            )
-        
-        # Obtener datos del reporte
-        logger.info(f"Usuario {current_user.email} solicitó reporte consolidado del {startDate} al {endDate}")
-        data = ReportService.get_consolidated_activities(db, startDate, endDate)
-        
-        # Si no hay datos, retornar respuesta vacía
-        if not data:
-            logger.info(f"No se encontraron registros para el periodo {startDate} - {endDate}")
-            return {
-                "success": True,
-                "message": "No se encontraron registros en el periodo especificado",
-                "data": [],
-                "total": 0,
-                "period": {
-                    "startDate": startDate,
-                    "endDate": endDate
-                }
-            }
-        
-        # Generar PDF
-        if format == "pdf":
-            pdf_buffer = ReportService.generate_consolidated_activities_pdf(data, startDate, endDate)
-            
-            # Nombre del archivo con la fecha de generación
-            generation_date = datetime.now().strftime("%Y%m%d")
-            filename = f"consolidado_actividades_{generation_date}.pdf"
-            
-            logger.info(f"PDF generado exitosamente: {filename}")
-            
-            # Retornar el PDF como respuesta
-            return StreamingResponse(
-                pdf_buffer,
-                media_type="application/pdf",
-                headers={
-                    "Content-Disposition": f"attachment; filename={filename}"
-                }
-            )
-        
-    except HTTPException:
-        raise
-    except Exception as e:
-        logger.error(f"Error al generar reporte consolidado: {str(e)}")
-        raise HTTPException(
-            status_code=status.HTTP_500_INTERNAL_SERVER_ERROR,
-            detail=f"Error al generar el reporte: {str(e)}"
-        )
-=======
-# app/routers/reports.py
-from fastapi import APIRouter, Depends, Request, Response, HTTPException, status
+
+from fastapi import (
+    APIRouter, Depends, Request, Response, HTTPException, status, Query
+)
 from sqlalchemy.orm import Session
 from datetime import datetime
+from typing import Optional
+import logging
+import re
+from pydantic import Field
+
 from app.database import get_db
-from app.schemas.report_schema import ActivityReportFilters, MonthlyReportFilters
+from app.schemas.report_schema import (
+    ActivityReportFilters, MonthlyReportFilters,
+    ActivityReport, MonthlyReport
+)
 from app.services.report_service import ReportService
 from app.utils.pdf_generator import generate_activity_pdf, generate_monthly_pdf
 from app.middleware.auth_middleware import get_current_admin_user as require_admin
 from app.models.user_models import User
 
+# Configure logging
+logger = logging.getLogger(__name__)
+
 router = APIRouter(
     prefix="/reports",
     tags=["reports"],
-    dependencies=[Depends(require_admin)]
-)
-
-@router.post("/activities")
-def get_activities_report(
+    dependencies=[Depends(require_admin)],
+    responses={
+        401: {
+            "description": "No autenticado - Se requieren credenciales de administrador",
+            "content": {
+                "application/json": {
+                    "example": {"detail": "Could not validate credentials"}
+                }
+            }
+        },
+        403: {
+            "description": "Sin autorización - El usuario no tiene permisos de administrador",
+            "content": {
+                "application/json": {
+                    "example": {"detail": "User does not have admin privileges"}
+                }
+            }
+        },
+        404: {
+            "description": "No se encontraron datos para el período especificado",
+            "content": {
+                "application/json": {
+                    "example": {"detail": "No se encontraron actividades en el período especificado"}
+                }
+            }
+        },
+        500: {
+            "description": "Error interno del servidor",
+            "content": {
+                "application/json": {
+                    "example": {"detail": "Error interno al generar el reporte"}
+                }
+            }
+        }
+    }
+)
+
+
+async def validate_date_range(start_date: datetime, end_date: datetime):
+    """
+    Validates date range constraints for reports.
+    
+    Args:
+        start_date (datetime): Initial date for the report period
+        end_date (datetime): End date for the report period
+        
+    Raises:
+        HTTPException: If date validation fails
+    """
+    # Ensure dates are not in the future
+    now = datetime.now()
+    if start_date > now or end_date > now:
+        raise HTTPException(
+            status_code=status.HTTP_400_BAD_REQUEST,
+            detail="Las fechas no pueden ser futuras"
+        )
+    
+    # Ensure start_date is before end_date
+    if start_date > end_date:
+        raise HTTPException(
+            status_code=status.HTTP_400_BAD_REQUEST,
+            detail="La fecha inicial debe ser anterior a la fecha final"
+        )
+    
+    # Limit report range to 1 year
+    date_diff = end_date - start_date
+    if date_diff.days > 365:
+        raise HTTPException(
+            status_code=status.HTTP_400_BAD_REQUEST,
+            detail="El rango de fechas no puede exceder 1 año"
+        )
+
+
+def validate_output_format(format: str):
+    """
+    Validates the requested output format.
+    
+    Args:
+        format (str): Requested output format (json/pdf)
+        
+    Raises:
+        HTTPException: If format is invalid
+    """
+    if format.lower() not in ['json', 'pdf']:
+        raise HTTPException(
+            status_code=status.HTTP_400_BAD_REQUEST,
+            detail="Formato no válido. Use 'json' o 'pdf'"
+        )
+
+
+@router.post(
+    "/activities",
+    response_model=ActivityReport,
+    summary="Generar reporte de actividades odontológicas",
+    description="""
+    Genera un reporte detallado de actividades odontológicas para un período específico.
+    
+    El reporte incluye:
+    - Listado de tratamientos realizados
+    - Información de pacientes
+    - Detalles del procedimiento
+    - Doctor responsable
+    
+    El reporte puede generarse en formato JSON o PDF.
+    
+    Se requieren permisos de administrador.
+    """,
+    responses={
+        200: {
+            "description": "Reporte generado exitosamente",
+            "content": {
+                "application/json": {
+                    "example": {
+                        "start_date": "2025-01-01T00:00:00",
+                        "end_date": "2025-01-31T23:59:59",
+                        "generated_by": "Admin User",
+                        "activities": [
+                            {
+                                "treatment_date": "2025-01-15T10:30:00",
+                                "patient_name": "Juan Pérez",
+                                "document_number": "123456789",
+                                "phone": "3165181414",
+                                "procedure_name": "Limpieza Dental",
+                                "doctor_name": "Dr. Carlos Moreno"
+                            }
+                        ],
+                        "total_activities": 1
+                    }
+                },
+                "application/pdf": {
+                    "example": "Binary PDF data"
+                }
+            }
+        }
+    }
+)
+async def get_activities_report(
     filters: ActivityReportFilters,
     response: Response,
-    format: str = "json",
+    format: str = Query(
+        default="json",
+        regex="^(json|pdf)$",
+        description="Formato de salida del reporte (json/pdf)"
+    ),
     db: Session = Depends(get_db),
     current_admin: User = Depends(require_admin)
 ):
-    admin_full_name = f"{current_admin.first_name} {current_admin.last_name}"
-    """Generates activity report (JSON or PDF)."""
-    service = ReportService(db)
-    report_data = service.generate_activity_report(
-        filters.start_date,
-        filters.end_date,
-        generated_by=admin_full_name
-    )    
-
-    # PDF output
-    if format.lower() == "pdf":
-        pdf_bytes = generate_activity_pdf(report_data)
-        response.headers["Content-Disposition"] = "attachment; filename=actividades.pdf"
-        return Response(content=pdf_bytes, media_type="application/pdf")
-
-    # JSON output
-    return report_data
-
-
-
-@router.post("/monthly")
+    """
+    Endpoint para generar reportes de actividades odontológicas.
+    
+    Args:
+        filters (ActivityReportFilters): Filtros de fecha para el reporte
+        response (Response): Objeto response de FastAPI
+        format (str): Formato de salida (json/pdf)
+        db (Session): Sesión de base de datos
+        current_admin (User): Usuario administrador autenticado
+    
+    Returns:
+        Union[ActivityReport, Response]: Reporte en formato JSON o PDF
+    """
+    try:
+        # Validate date range
+        await validate_date_range(filters.start_date, filters.end_date)
+        validate_output_format(format)
+        
+        # Log report generation attempt
+        logger.info(
+            f"Generando reporte de actividades - Admin: {current_admin.email} - "
+            f"Período: {filters.start_date} a {filters.end_date}"
+        )
+        
+        # Generate report data
+        admin_full_name = f"{current_admin.first_name} {current_admin.last_name}"
+        service = ReportService(db)
+        report_data = service.generate_activity_report(
+            filters.start_date,
+            filters.end_date,
+            generated_by=admin_full_name
+        )    
+
+        # Return PDF if requested
+        if format.lower() == "pdf":
+            pdf_bytes = generate_activity_pdf(report_data)
+            filename = f"actividades_{filters.start_date.strftime('%Y%m%d')}_{filters.end_date.strftime('%Y%m%d')}.pdf"
+            response.headers["Content-Disposition"] = f"attachment; filename={filename}"
+            logger.info(f"Reporte PDF generado exitosamente: {filename}")
+            return Response(content=pdf_bytes, media_type="application/pdf")
+
+        # Log successful JSON generation
+        logger.info("Reporte JSON generado exitosamente")
+        return report_data
+        
+    except HTTPException as he:
+        # Re-raise HTTP exceptions for proper status codes
+        logger.warning(f"Error de validación: {str(he)}")
+        raise
+    except Exception as e:
+        # Log unexpected errors
+        logger.error(f"Error generando reporte: {str(e)}", exc_info=True)
+        raise HTTPException(
+            status_code=status.HTTP_500_INTERNAL_SERVER_ERROR,
+            detail="Error interno al generar el reporte"
+        )
+
+
+@router.post(
+    "/monthly",
+    response_model=MonthlyReport,
+    summary="Generar reporte mensual consolidado",
+    description="""
+    Genera un reporte mensual consolidado de actividades odontológicas.
+    
+    El reporte incluye:
+    - Resumen de procedimientos realizados
+    - Conteo de pacientes por tipo de procedimiento
+    - Total de pacientes atendidos
+    
+    El reporte puede generarse en formato JSON o PDF.
+    
+    Se requieren permisos de administrador.
+    """,
+    responses={
+        200: {
+            "description": "Reporte generado exitosamente",
+            "content": {
+                "application/json": {
+                    "example": {
+                        "generated_by": "Admin User",
+                        "month": 1,
+                        "year": 2025,
+                        "start_date": "2025-01-01T00:00:00",
+                        "end_date": "2025-01-31T23:59:59",
+                        "procedures": [
+                            {
+                                "procedure_name": "Limpieza Dental",
+                                "patient_count": 15
+                            }
+                        ],
+                        "total_patients": 15
+                    }
+                },
+                "application/pdf": {
+                    "example": "Binary PDF data"
+                }
+            }
+        }
+    }
+)
 async def get_monthly_report(
     request: Request,
     filters: MonthlyReportFilters,
     response: Response,
-    format: str = "json",
+    format: str = Query(
+        default="json",
+        regex="^(json|pdf)$",
+        description="Formato de salida del reporte (json/pdf)"
+    ),
     db: Session = Depends(get_db),
     current_admin: User = Depends(require_admin)
 ):
     """
-    Generates monthly report in JSON or PDF format.
-    Only accessible by admin users.
-    """
-    service = ReportService(db)
-    
-    # Use the current_admin parameter that was injected by the dependency
-    admin_full_name = f"{current_admin.first_name} {current_admin.last_name}"
-    
-    report_data = service.generate_monthly_report(
-        filters.report_date or datetime.now(),
-        generated_by=admin_full_name
-    )
-
-    if format.lower() == "pdf":
-        pdf_bytes = generate_monthly_pdf(report_data)
-        response.headers["Content-Disposition"] = "attachment; filename=reporte_mensual.pdf"
-        return Response(content=pdf_bytes, media_type="application/pdf")
-
-    return report_data
->>>>>>> c072e682
+    Endpoint para generar reportes mensuales consolidados.
+    
+    Args:
+        request (Request): Objeto request de FastAPI
+        filters (MonthlyReportFilters): Filtros para el reporte mensual
+        response (Response): Objeto response de FastAPI
+        format (str): Formato de salida (json/pdf)
+        db (Session): Sesión de base de datos
+        current_admin (User): Usuario administrador autenticado
+    
+    Returns:
+        Union[MonthlyReport, Response]: Reporte en formato JSON o PDF
+    """
+    try:
+        validate_output_format(format)
+        report_date = filters.report_date or datetime.now()
+        
+        # Log report generation attempt
+        logger.info(
+            f"Generando reporte mensual - Admin: {current_admin.email} - "
+            f"Mes: {report_date.month}/{report_date.year}"
+        )
+        
+        # Generate report data
+        admin_full_name = f"{current_admin.first_name} {current_admin.last_name}"
+        service = ReportService(db)
+        report_data = service.generate_monthly_report(
+            report_date,
+            generated_by=admin_full_name
+        )
+
+        # Return PDF if requested
+        if format.lower() == "pdf":
+            pdf_bytes = generate_monthly_pdf(report_data)
+            filename = f"reporte_mensual_{report_date.strftime('%Y%m')}.pdf"
+            response.headers["Content-Disposition"] = f"attachment; filename={filename}"
+            logger.info(f"Reporte PDF generado exitosamente: {filename}")
+            return Response(content=pdf_bytes, media_type="application/pdf")
+
+        # Log successful JSON generation
+        logger.info("Reporte mensual JSON generado exitosamente")
+        return report_data
+        
+    except HTTPException as he:
+        # Re-raise HTTP exceptions for proper status codes
+        logger.warning(f"Error de validación: {str(he)}")
+        raise
+    except Exception as e:
+        # Log unexpected errors
+        logger.error(f"Error generando reporte mensual: {str(e)}", exc_info=True)
+        raise HTTPException(
+            status_code=status.HTTP_500_INTERNAL_SERVER_ERROR,
+            detail="Error interno al generar el reporte mensual"
+        )