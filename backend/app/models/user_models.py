--- conflicted
+++ resolved
@@ -1,33 +1,11 @@
-<<<<<<< HEAD
 from sqlalchemy import Column, Integer, String, Boolean, ForeignKey, TIMESTAMP, Enum
 from sqlalchemy.orm import relationship, validates
-=======
-from sqlalchemy import Column, String, Boolean, DateTime, ForeignKey, Date, Integer, Enum
-from sqlalchemy.orm import relationship
->>>>>>> 6a6c2c3a
 from sqlalchemy.sql import func
 from app.database import Base  # ✅ Cambiar a import absoluto
 
 class User(Base):
     __tablename__ = "users"
     
-<<<<<<< HEAD
-    uid = Column(String(128), primary_key=True)  # Firebase UUID como clave primaria
-    document_number = Column(String(20), nullable=False)  # Número de documento
-    document_type = Column(Enum('CC', 'TI', 'CE', 'PP', name='document_type_enum'), nullable=False)  # Tipo de documento como ENUM
-    first_name = Column(String(100), nullable=False)  # Nombres
-    last_name = Column(String(100), nullable=False)  # Apellidos
-    email = Column(String(255), unique=True, nullable=False)  # Email
-    phone = Column(String(20), nullable=True)  # Teléfono
-    role_id = Column(Integer, ForeignKey("roles.id"), nullable=False)  # Referencia a tabla de roles
-    specialty = Column(String(100), nullable=True)  # Especialidad (para doctores)
-    is_active = Column(Boolean, default=True)  # Si está activo
-    must_change_password = Column(Boolean, default=False, nullable=False)  # Debe cambiar contraseña en primer login
-    failed_login_attempts = Column(Integer, default=0, nullable=False)  # Intentos fallidos de inicio de sesión
-    locked_until = Column(TIMESTAMP(timezone=True), nullable=True)  # Bloqueado hasta esta fecha/hora
-    created_at = Column(TIMESTAMP, server_default=func.now(), nullable=False)  # Fecha de creación
-    updated_at = Column(TIMESTAMP, server_default=func.now(), onupdate=func.now(), nullable=False)  # Fecha de actualización
-=======
     uid = Column(String(128), primary_key=True)
     document_number = Column(String(20), nullable=False)
     document_type = Column(Enum('CC', 'TI', 'CE', 'PP', name='document_type_enum'), nullable=False)
@@ -40,22 +18,19 @@
     birthdate = Column(Date, nullable=True)  
     is_active = Column(Boolean, default=True)
     must_change_password = Column(Boolean, default=False, nullable=False)
-    created_at = Column(DateTime(timezone=True), server_default=func.now(), nullable=False)
-    updated_at = Column(DateTime(timezone=True), server_default=func.now(), onupdate=func.now(), nullable=False)
->>>>>>> 6a6c2c3a
+    failed_login_attempts = Column(Integer, default=0, nullable=False) 
+    locked_until = Column(TIMESTAMP(timezone=True), nullable=True)  
+    created_at = Column(TIMESTAMP, server_default=func.now(), nullable=False)  
+    updated_at = Column(TIMESTAMP, server_default=func.now(), onupdate=func.now(), nullable=False)  
     
     # Relación con Rol
     role = relationship("Role", back_populates="users")
     
     def __repr__(self):
-<<<<<<< HEAD
         return f"<User(uid={self.uid}, name={self.first_name} {self.last_name}, role_id={self.role_id})>"
     
     @validates('first_name', 'last_name')
     def convert_to_uppercase(self, key, value):
         if value:
             return value.upper()
-        return value
-=======
-        return f"<User(uid='{self.uid}', email='{self.email}')>"
->>>>>>> 6a6c2c3a
+        return value